--- conflicted
+++ resolved
@@ -42,11 +42,7 @@
 // Perform quality trimming on the input FASTQ data
 process quality_trim {
     container "${params.container__cutadapt}"
-<<<<<<< HEAD
     publishDir "${params.output}/1_input_data/quality_trimmed/${specimen}/", mode: 'copy', overwrite: true, pattern: "*.trimmed.fastq.gz"
-=======
-    publishDir "${params.output}/1_input_data/quality_trim_intermediate/", mode: 'copy', enabled: params.save_intermediates
->>>>>>> 9fd9f48b
     label "cpu_medium"
     
     input:
